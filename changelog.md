--- conflicted
+++ resolved
@@ -1,11 +1,8 @@
 # Future
 - [ADDED] Support silent: true in bulk update [#5200](https://github.com/sequelize/sequelize/issues/5200)
-<<<<<<< HEAD
 - [ADDED] `retry` object now part of global settings and can be overridden per call.  The default is 5 retries with a backoff function.  `retry` object can be passed to options with max: 0 to turn off this behavior.
 - [ADDED] Sqlite now retries database queries that return SQL_BUSY as the status.
-=======
 - [FIXED] Postgres destroy with `where` fails on JSONB data [#5092](https://github.com/sequelize/sequelize/issues/5092)
->>>>>>> eca0a902
 
 # 3.17.3
 - [FIXED] Regression with array values from security fix in 3.17.2
