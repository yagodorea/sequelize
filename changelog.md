--- conflicted
+++ resolved
@@ -1,9 +1,8 @@
 Notice: All 1.7.x changed are present in 2.0.x aswell
 
-<<<<<<< HEAD
 # v2.0.0 (alpha1) #
 - [FEATURE] async validations. [#580](https://github.com/sequelize/sequelize/pull/580). thanks to Interlock
-=======
+
 # v1.7.0-rc1
 - instance.createAssociationInstance functionality added [#1213](https://github.com/sequelize/sequelize/pull/1213)
 - fixes a few bugs with transactions in regards to associations
@@ -12,7 +11,6 @@
 #### Backwards compatability changes
 - Hooks are no longer passing value hashes. Instead, they are now passing instances of the model.
 - Hook callbacks no longer take two arguments (previously: `err, newValues`). They only take the error argument since values can be changed directly on the model instance.
->>>>>>> 65518552
 
 # v1.7.0-beta8
 - max()/min() now supports dates [#1200](https://github.com/sequelize/sequelize/pull/1200)
@@ -27,7 +25,7 @@
 - Eager loading / prefetching now supports inner joins and extending the ON statement [#1199](https://github.com/sequelize/sequelize/pull/1199)
 - Eager loading / prefetching now returns the attributes of through models aswell [#1198](https://github.com/sequelize/sequelize/pull/1198)
 - New set/get/changed/previous feature [#1182](https://github.com/sequelize/sequelize/pull/1182)
-- Various bug fixes 
+- Various bug fixes
 
 #### Backwards compatibility changes
 None
