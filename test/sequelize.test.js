--- conflicted
+++ resolved
@@ -377,21 +377,18 @@
   describe('import', function() {
     it("imports a dao definition from a file absolute path", function(done) {
       var Project = this.sequelize.import(__dirname + "/assets/project")
+
       expect(Project).to.exist
       done()
     })
-<<<<<<< HEAD
-
-    it("imports a dao definition from a file relative path", function(done) {
-      var Project = this.sequelize.import("assets/project")
-=======
+
     it("imports a dao definition from a function", function(done) {
       var Project = this.sequelize.import('Project', function(sequelize, DataTypes) {
         return sequelize.define('Project' + parseInt(Math.random() * 9999999999999999), {
           name: DataTypes.STRING
         })
-      })    
->>>>>>> 4a90430b
+      })
+
       expect(Project).to.exist
       done()
     })
